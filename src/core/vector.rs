use serde::{Deserialize, Serialize};
use std::ops::{Add, Div, Mul, Sub};
<<<<<<< HEAD

=======
use wide::f32x4;
>>>>>>> 24caba11

#[derive(Debug, Clone, PartialEq, Serialize, Deserialize)]
pub struct Vector {
    pub dimensions: usize,
    pub values: Vec<f32>,
}

impl Vector {
    pub fn new(values: Vec<f32>) -> Self {
        let dimensions = values.len();
        Self { dimensions, values }
    }

    pub fn zeros(dimensions: usize) -> Self {
        Self {
            dimensions,
            values: vec![0.0; dimensions],
        }
    }

    pub fn ones(dimensions: usize) -> Self {
        Self {
            dimensions,
            values: vec![1.0; dimensions],
        }
    }

    pub fn random(dimensions: usize) -> Self {
        use rand::Rng;
        let mut rng = rand::thread_rng();
        let values = (0..dimensions).map(|_| rng.gen::<f32>()).collect();
        Self { dimensions, values }
    }

    pub fn random_normal(dimensions: usize, mean: f32, std_dev: f32) -> Self {
        use rand_distr::{Distribution, Normal};
<<<<<<< HEAD
        let normal = Normal::new(mean, std_dev).unwrap();
=======
        let normal = Normal::new(mean as f64, std_dev as f64).unwrap();
>>>>>>> 24caba11
        let mut rng = rand::thread_rng();
        let values = (0..dimensions)
            .map(|_| normal.sample(&mut rng) as f32)
            .collect();
        Self { dimensions, values }
    }

    pub fn dot(&self, other: &Vector) -> f32 {
      
        assert_eq!(self.dimensions, other.dimensions, "Vectors must have the same dimensions");
        
        self.dot_scalar(other)
<<<<<<< HEAD
=======

>>>>>>> 24caba11
    }

    fn dot_scalar(&self, other: &Vector) -> f32 {
<<<<<<< HEAD
        self.values.iter().zip(other.values.iter()).map(|(a, b)| a * b).sum()
    }
    
    
=======
        self.values
            .iter()
            .zip(other.values.iter())
            .map(|(a, b)| a * b)
            .sum()
    }

>>>>>>> 24caba11
    pub fn magnitude(&self) -> f32 {
        self.dot(self).sqrt()
    }

    pub fn normalize(&self) -> Self {
        let mag = self.magnitude();
        if mag == 0.0 {
            return self.clone();
        }

        let values = self.values.iter().map(|v| v / mag).collect();
        Self {
            dimensions: self.dimensions,
            values,
        }
    }

    pub fn cosine_similarity(&self, other: &Vector) -> f32 {
        let dot_product = self.dot(other);
        let magnitude_product = self.magnitude() * other.magnitude();

        if magnitude_product == 0.0 {
            return 0.0;
        }

        dot_product / magnitude_product
    }

    pub fn euclidean_distance(&self, other: &Vector) -> f32 {

        assert_eq!(self.dimensions, other.dimensions, "Vectors must have the same dimensions");
        
        self.euclidean_distance_scalar(other)
<<<<<<< HEAD
=======

>>>>>>> 24caba11
    }

    fn euclidean_distance_scalar(&self, other: &Vector) -> f32 {
        let sum_squared_diff: f32 = self
            .values
            .iter()
            .zip(other.values.iter())
            .map(|(a, b)| (a - b).powi(2))
            .sum();

        sum_squared_diff.sqrt()
    }
<<<<<<< HEAD
    
    
=======

>>>>>>> 24caba11
    pub fn manhattan_distance(&self, other: &Vector) -> f32 {
        assert_eq!(
            self.dimensions, other.dimensions,
            "Vectors must have the same dimensions"
        );

        self.values
            .iter()
            .zip(other.values.iter())
            .map(|(a, b)| (a - b).abs())
            .sum()
    }

    pub fn hamming_distance(&self, other: &Vector) -> usize {
        assert_eq!(
            self.dimensions, other.dimensions,
            "Vectors must have the same dimensions"
        );

        self.values
            .iter()
            .zip(other.values.iter())
            .filter(|(&a, &b)| (a - b).abs() > f32::EPSILON)
            .count()
    }

    pub fn batch_process<F>(&self, others: &[Vector], f: F) -> Vec<f32>
    where
        F: Fn(&Vector, &Vector) -> f32,
    {
        others.iter().map(|other| f(self, other)).collect()
    }

    pub fn batch_cosine_similarity(&self, others: &[Vector]) -> Vec<f32> {
        self.batch_process(others, |a, b| a.cosine_similarity(b))
    }

    pub fn batch_euclidean_distance(&self, others: &[Vector]) -> Vec<f32> {
        self.batch_process(others, |a, b| a.euclidean_distance(b))
    }
}

impl Add for Vector {
    type Output = Self;

    fn add(self, other: Self) -> Self::Output {
        assert_eq!(
            self.dimensions, other.dimensions,
            "Vectors must have the same dimensions"
        );

        let values = self
            .values
            .iter()
            .zip(other.values.iter())
            .map(|(a, b)| a + b)
            .collect();

        Self {
            dimensions: self.dimensions,
            values,
        }
    }
}

impl Sub for Vector {
    type Output = Self;

    fn sub(self, other: Self) -> Self::Output {
        assert_eq!(
            self.dimensions, other.dimensions,
            "Vectors must have the same dimensions"
        );

        let values = self
            .values
            .iter()
            .zip(other.values.iter())
            .map(|(a, b)| a - b)
            .collect();

        Self {
            dimensions: self.dimensions,
            values,
        }
    }
}

impl Mul<f32> for Vector {
    type Output = Self;

    fn mul(self, scalar: f32) -> Self::Output {
        let values = self.values.iter().map(|v| v * scalar).collect();

        Self {
            dimensions: self.dimensions,
            values,
        }
    }
}

impl Div<f32> for Vector {
    type Output = Self;

    fn div(self, scalar: f32) -> Self::Output {
        assert!(scalar != 0.0, "Cannot divide by zero");

        let values = self.values.iter().map(|v| v / scalar).collect();

        Self {
            dimensions: self.dimensions,
            values,
        }
    }
}

#[cfg(test)]
mod tests {
    use super::*;

    #[test]
    fn test_vector_operations() {
        let v1 = Vector::new(vec![1.0, 2.0, 3.0]);
        let v2 = Vector::new(vec![4.0, 5.0, 6.0]);

        // Test addition
        let v_sum = v1.clone() + v2.clone();
        assert_eq!(v_sum.values, vec![5.0, 7.0, 9.0]);

        // Test subtraction
        let v_diff = v2.clone() - v1.clone();
        assert_eq!(v_diff.values, vec![3.0, 3.0, 3.0]);

        // Test scalar multiplication
        let v_scaled = v1.clone() * 2.0;
        assert_eq!(v_scaled.values, vec![2.0, 4.0, 6.0]);

        // Test dot product
        let dot = v1.dot(&v2);
        assert_eq!(dot, 1.0 * 4.0 + 2.0 * 5.0 + 3.0 * 6.0);

        // Test magnitude
        let mag = v1.magnitude();
        assert!((mag - (1.0f32 + 4.0 + 9.0).sqrt()).abs() < 1e-6);

        // Test normalization
        let v_norm = v1.normalize();
        let expected_mag = 1.0;
        assert!((v_norm.magnitude() - expected_mag).abs() < 1e-6);
    }

    #[test]
    fn test_distance_metrics() {
        let v1 = Vector::new(vec![1.0, 2.0, 3.0]);
        let v2 = Vector::new(vec![4.0, 5.0, 6.0]);

        // Test Euclidean distance
        let euclidean = v1.euclidean_distance(&v2);
        assert!((euclidean - ((3.0 * 3.0 + 3.0 * 3.0 + 3.0 * 3.0) as f32).sqrt()).abs() < 1e-6);

        // Test Manhattan distance
        let manhattan = v1.manhattan_distance(&v2);
        assert_eq!(manhattan, 9.0);

        // Test Hamming distance
        let hamming = v1.hamming_distance(&v2);
        assert_eq!(hamming, 3);

        // Test cosine similarity
        let cosine = v1.cosine_similarity(&v2);
        let expected = (1.0 * 4.0 + 2.0 * 5.0 + 3.0 * 6.0)
            / ((1.0 * 1.0 + 2.0 * 2.0 + 3.0 * 3.0).sqrt()
                * (4.0 * 4.0 + 5.0 * 5.0 + 6.0 * 6.0).sqrt());
        assert!((cosine - expected).abs() < 1e-6);
    }

    #[test]
    fn test_batch_processing() {
        let v1 = Vector::new(vec![1.0, 2.0, 3.0]);
        let others = vec![
            Vector::new(vec![4.0, 5.0, 6.0]),
            Vector::new(vec![7.0, 8.0, 9.0]),
        ];

        let distances = v1.batch_euclidean_distance(&others);
        assert_eq!(distances.len(), 2);

        let similarities = v1.batch_cosine_similarity(&others);
        assert_eq!(similarities.len(), 2);
    }
}<|MERGE_RESOLUTION|>--- conflicted
+++ resolved
@@ -1,10 +1,6 @@
 use serde::{Deserialize, Serialize};
 use std::ops::{Add, Div, Mul, Sub};
-<<<<<<< HEAD
-
-=======
 use wide::f32x4;
->>>>>>> 24caba11
 
 #[derive(Debug, Clone, PartialEq, Serialize, Deserialize)]
 pub struct Vector {
@@ -41,11 +37,7 @@
 
     pub fn random_normal(dimensions: usize, mean: f32, std_dev: f32) -> Self {
         use rand_distr::{Distribution, Normal};
-<<<<<<< HEAD
-        let normal = Normal::new(mean, std_dev).unwrap();
-=======
         let normal = Normal::new(mean as f64, std_dev as f64).unwrap();
->>>>>>> 24caba11
         let mut rng = rand::thread_rng();
         let values = (0..dimensions)
             .map(|_| normal.sample(&mut rng) as f32)
@@ -58,19 +50,12 @@
         assert_eq!(self.dimensions, other.dimensions, "Vectors must have the same dimensions");
         
         self.dot_scalar(other)
-<<<<<<< HEAD
-=======
-
->>>>>>> 24caba11
+
+
     }
 
     fn dot_scalar(&self, other: &Vector) -> f32 {
-<<<<<<< HEAD
-        self.values.iter().zip(other.values.iter()).map(|(a, b)| a * b).sum()
-    }
-    
-    
-=======
+
         self.values
             .iter()
             .zip(other.values.iter())
@@ -78,7 +63,6 @@
             .sum()
     }
 
->>>>>>> 24caba11
     pub fn magnitude(&self) -> f32 {
         self.dot(self).sqrt()
     }
@@ -112,10 +96,8 @@
         assert_eq!(self.dimensions, other.dimensions, "Vectors must have the same dimensions");
         
         self.euclidean_distance_scalar(other)
-<<<<<<< HEAD
-=======
-
->>>>>>> 24caba11
+
+
     }
 
     fn euclidean_distance_scalar(&self, other: &Vector) -> f32 {
@@ -128,12 +110,8 @@
 
         sum_squared_diff.sqrt()
     }
-<<<<<<< HEAD
-    
-    
-=======
-
->>>>>>> 24caba11
+
+
     pub fn manhattan_distance(&self, other: &Vector) -> f32 {
         assert_eq!(
             self.dimensions, other.dimensions,
