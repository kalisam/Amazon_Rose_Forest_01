use serde::{Deserialize, Serialize};
use std::ops::{Add, Div, Mul, Sub};
<<<<<<< HEAD
=======
use wide::f32x4;
>>>>>>> 0b828590

#[derive(Debug, Clone, PartialEq, Serialize, Deserialize)]
pub struct Vector {
    pub dimensions: usize,
    pub values: Vec<f32>,
}

impl Vector {
    pub fn new(values: Vec<f32>) -> Self {
        let dimensions = values.len();
        Self { dimensions, values }
    }

    pub fn zeros(dimensions: usize) -> Self {
        Self {
            dimensions,
            values: vec![0.0; dimensions],
        }
    }

    pub fn ones(dimensions: usize) -> Self {
        Self {
            dimensions,
            values: vec![1.0; dimensions],
        }
    }

    pub fn random(dimensions: usize) -> Self {
        use rand::Rng;
        let mut rng = rand::thread_rng();
        let values = (0..dimensions).map(|_| rng.gen::<f32>()).collect();
        Self { dimensions, values }
    }

    pub fn random_normal(dimensions: usize, mean: f32, std_dev: f32) -> Self {
        use rand_distr::{Distribution, Normal};
        let normal = Normal::new(mean as f64, std_dev as f64).unwrap();
        let mut rng = rand::thread_rng();
        let values = (0..dimensions)
            .map(|_| normal.sample(&mut rng) as f32)
            .collect();
        Self { dimensions, values }
    }

    pub fn dot(&self, other: &Vector) -> f32 {
<<<<<<< HEAD
        assert_eq!(
            self.dimensions, other.dimensions,
            "Vectors must have the same dimensions"
        );

        self.dot_scalar(other)
=======

        assert_eq!(self.dimensions, other.dimensions, "Vectors must have the same dimensions");
        
        self.dot_scalar(other)

>>>>>>> 0b828590
    }

    fn dot_scalar(&self, other: &Vector) -> f32 {
        self.values
            .iter()
            .zip(other.values.iter())
            .map(|(a, b)| a * b)
            .sum()
    }

    pub fn magnitude(&self) -> f32 {
        self.dot(self).sqrt()
    }

    pub fn normalize(&self) -> Self {
        let mag = self.magnitude();
        if mag == 0.0 {
            return self.clone();
        }

        let values = self.values.iter().map(|v| v / mag).collect();
        Self {
            dimensions: self.dimensions,
            values,
        }
    }

    pub fn cosine_similarity(&self, other: &Vector) -> f32 {
        let dot_product = self.dot(other);
        let magnitude_product = self.magnitude() * other.magnitude();

        if magnitude_product == 0.0 {
            return 0.0;
        }

        dot_product / magnitude_product
    }

    pub fn euclidean_distance(&self, other: &Vector) -> f32 {
<<<<<<< HEAD
        assert_eq!(
            self.dimensions, other.dimensions,
            "Vectors must have the same dimensions"
        );

        self.euclidean_distance_scalar(other)
=======

        assert_eq!(self.dimensions, other.dimensions, "Vectors must have the same dimensions");
        
        self.euclidean_distance_scalar(other)

>>>>>>> 0b828590
    }

    fn euclidean_distance_scalar(&self, other: &Vector) -> f32 {
        let sum_squared_diff: f32 = self
            .values
            .iter()
            .zip(other.values.iter())
            .map(|(a, b)| (a - b).powi(2))
            .sum();

        sum_squared_diff.sqrt()
    }

    pub fn manhattan_distance(&self, other: &Vector) -> f32 {
        assert_eq!(
            self.dimensions, other.dimensions,
            "Vectors must have the same dimensions"
        );

        self.values
            .iter()
            .zip(other.values.iter())
            .map(|(a, b)| (a - b).abs())
            .sum()
    }

    pub fn hamming_distance(&self, other: &Vector) -> usize {
        assert_eq!(
            self.dimensions, other.dimensions,
            "Vectors must have the same dimensions"
        );

        self.values
            .iter()
            .zip(other.values.iter())
            .filter(|(&a, &b)| (a - b).abs() > f32::EPSILON)
            .count()
    }

    pub fn batch_process<F>(&self, others: &[Vector], f: F) -> Vec<f32>
    where
        F: Fn(&Vector, &Vector) -> f32,
    {
        others.iter().map(|other| f(self, other)).collect()
    }

    pub fn batch_cosine_similarity(&self, others: &[Vector]) -> Vec<f32> {
        self.batch_process(others, |a, b| a.cosine_similarity(b))
    }

    pub fn batch_euclidean_distance(&self, others: &[Vector]) -> Vec<f32> {
        self.batch_process(others, |a, b| a.euclidean_distance(b))
    }
}

impl Add for Vector {
    type Output = Self;

    fn add(self, other: Self) -> Self::Output {
        assert_eq!(
            self.dimensions, other.dimensions,
            "Vectors must have the same dimensions"
        );

        let values = self
            .values
            .iter()
            .zip(other.values.iter())
            .map(|(a, b)| a + b)
            .collect();

        Self {
            dimensions: self.dimensions,
            values,
        }
    }
}

impl Sub for Vector {
    type Output = Self;

    fn sub(self, other: Self) -> Self::Output {
        assert_eq!(
            self.dimensions, other.dimensions,
            "Vectors must have the same dimensions"
        );

        let values = self
            .values
            .iter()
            .zip(other.values.iter())
            .map(|(a, b)| a - b)
            .collect();

        Self {
            dimensions: self.dimensions,
            values,
        }
    }
}

impl Mul<f32> for Vector {
    type Output = Self;

    fn mul(self, scalar: f32) -> Self::Output {
        let values = self.values.iter().map(|v| v * scalar).collect();

        Self {
            dimensions: self.dimensions,
            values,
        }
    }
}

impl Div<f32> for Vector {
    type Output = Self;

    fn div(self, scalar: f32) -> Self::Output {
        assert!(scalar != 0.0, "Cannot divide by zero");

        let values = self.values.iter().map(|v| v / scalar).collect();

        Self {
            dimensions: self.dimensions,
            values,
        }
    }
}

#[cfg(test)]
mod tests {
    use super::*;

    #[test]
    fn test_vector_operations() {
        let v1 = Vector::new(vec![1.0, 2.0, 3.0]);
        let v2 = Vector::new(vec![4.0, 5.0, 6.0]);

        // Test addition
        let v_sum = v1.clone() + v2.clone();
        assert_eq!(v_sum.values, vec![5.0, 7.0, 9.0]);

        // Test subtraction
        let v_diff = v2.clone() - v1.clone();
        assert_eq!(v_diff.values, vec![3.0, 3.0, 3.0]);

        // Test scalar multiplication
        let v_scaled = v1.clone() * 2.0;
        assert_eq!(v_scaled.values, vec![2.0, 4.0, 6.0]);

        // Test dot product
        let dot = v1.dot(&v2);
        assert_eq!(dot, 1.0 * 4.0 + 2.0 * 5.0 + 3.0 * 6.0);

        // Test magnitude
        let mag = v1.magnitude();
        assert!((mag - (1.0f32 + 4.0 + 9.0).sqrt()).abs() < 1e-6);

        // Test normalization
        let v_norm = v1.normalize();
        let expected_mag = 1.0;
        assert!((v_norm.magnitude() - expected_mag).abs() < 1e-6);
    }

    #[test]
    fn test_distance_metrics() {
        let v1 = Vector::new(vec![1.0, 2.0, 3.0]);
        let v2 = Vector::new(vec![4.0, 5.0, 6.0]);

        // Test Euclidean distance
        let euclidean = v1.euclidean_distance(&v2);
        assert!((euclidean - ((3.0 * 3.0 + 3.0 * 3.0 + 3.0 * 3.0) as f32).sqrt()).abs() < 1e-6);

        // Test Manhattan distance
        let manhattan = v1.manhattan_distance(&v2);
        assert_eq!(manhattan, 9.0);

        // Test Hamming distance
        let hamming = v1.hamming_distance(&v2);
        assert_eq!(hamming, 3);

        // Test cosine similarity
        let cosine = v1.cosine_similarity(&v2);
        let expected = (1.0 * 4.0 + 2.0 * 5.0 + 3.0 * 6.0)
            / ((1.0 * 1.0 + 2.0 * 2.0 + 3.0 * 3.0).sqrt()
                * (4.0 * 4.0 + 5.0 * 5.0 + 6.0 * 6.0).sqrt());
        assert!((cosine - expected).abs() < 1e-6);
    }

    #[test]
    fn test_batch_processing() {
        let v1 = Vector::new(vec![1.0, 2.0, 3.0]);
        let others = vec![
            Vector::new(vec![4.0, 5.0, 6.0]),
            Vector::new(vec![7.0, 8.0, 9.0]),
        ];

        let distances = v1.batch_euclidean_distance(&others);
        assert_eq!(distances.len(), 2);

        let similarities = v1.batch_cosine_similarity(&others);
        assert_eq!(similarities.len(), 2);
    }
}<|MERGE_RESOLUTION|>--- conflicted
+++ resolved
@@ -1,9 +1,6 @@
 use serde::{Deserialize, Serialize};
 use std::ops::{Add, Div, Mul, Sub};
-<<<<<<< HEAD
-=======
 use wide::f32x4;
->>>>>>> 0b828590
 
 #[derive(Debug, Clone, PartialEq, Serialize, Deserialize)]
 pub struct Vector {
@@ -49,20 +46,11 @@
     }
 
     pub fn dot(&self, other: &Vector) -> f32 {
-<<<<<<< HEAD
-        assert_eq!(
-            self.dimensions, other.dimensions,
-            "Vectors must have the same dimensions"
-        );
-
-        self.dot_scalar(other)
-=======
-
+      
         assert_eq!(self.dimensions, other.dimensions, "Vectors must have the same dimensions");
         
         self.dot_scalar(other)
 
->>>>>>> 0b828590
     }
 
     fn dot_scalar(&self, other: &Vector) -> f32 {
@@ -102,20 +90,11 @@
     }
 
     pub fn euclidean_distance(&self, other: &Vector) -> f32 {
-<<<<<<< HEAD
-        assert_eq!(
-            self.dimensions, other.dimensions,
-            "Vectors must have the same dimensions"
-        );
-
-        self.euclidean_distance_scalar(other)
-=======
 
         assert_eq!(self.dimensions, other.dimensions, "Vectors must have the same dimensions");
         
         self.euclidean_distance_scalar(other)
 
->>>>>>> 0b828590
     }
 
     fn euclidean_distance_scalar(&self, other: &Vector) -> f32 {
