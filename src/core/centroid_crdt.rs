use std::collections::{HashMap, HashSet};
<<<<<<< HEAD
use thiserror::Error;
=======
use serde::{Deserialize, Serialize};
>>>>>>> f04efd41
use uuid::Uuid;
use crate::core::centroid::Centroid;
use crate::core::vector::Vector;

#[derive(Debug, Clone, Serialize, Deserialize)]
pub struct CentroidOperation {
    pub id: Uuid,
    pub centroid_id: Uuid,
    pub timestamp: chrono::DateTime<chrono::Utc>,
    pub operation_type: OperationType,
}

#[derive(Debug, Clone, Serialize, Deserialize)]
pub enum OperationType {
    Create(Vector),
    Update(Vector),
    Delete,
}

#[derive(Debug, Clone)]
pub struct CentroidCRDT {
    node_id: Uuid,
    centroids: HashMap<Uuid, Centroid>,
    operations: HashMap<Uuid, CentroidOperation>,
    observed: HashSet<Uuid>,
}

impl CentroidCRDT {
    pub fn new(node_id: Uuid) -> Self {
        Self {
            node_id,
            centroids: HashMap::new(),
            operations: HashMap::new(),
            observed: HashSet::new(),
        }
    }

    pub fn create_centroid(&mut self, vector: Vector) -> Uuid {
        let centroid = Centroid::new(vector.clone());
        let centroid_id = centroid.id;

        let operation = CentroidOperation {
            id: Uuid::new_v4(),
            centroid_id,
            timestamp: chrono::Utc::now(),
            operation_type: OperationType::Create(vector),
        };

        self.apply_operation(operation.clone());

        centroid_id
    }

<<<<<<< HEAD
    pub fn update_centroid(
        &mut self,
        centroid_id: Uuid,
        vector: Vector,
    ) -> Result<(), CentroidCRDTError> {
=======
    pub fn update_centroid(&mut self, centroid_id: Uuid, vector: Vector) -> Result<(), String> {
>>>>>>> f04efd41
        if !self.centroids.contains_key(&centroid_id) {
            return Err(format!("Centroid with ID {} not found", centroid_id));
        }

        let operation = CentroidOperation {
            id: Uuid::new_v4(),
            centroid_id,
            timestamp: chrono::Utc::now(),
            operation_type: OperationType::Update(vector),
        };

        self.apply_operation(operation.clone());

        Ok(())
    }

<<<<<<< HEAD
    pub fn delete_centroid(&mut self, centroid_id: Uuid) -> Result<(), CentroidCRDTError> {
=======
    pub fn delete_centroid(&mut self, centroid_id: Uuid) -> Result<(), String> {
>>>>>>> f04efd41
        if !self.centroids.contains_key(&centroid_id) {
            return Err(format!("Centroid with ID {} not found", centroid_id));
        }

        let operation = CentroidOperation {
            id: Uuid::new_v4(),
            centroid_id,
            timestamp: chrono::Utc::now(),
            operation_type: OperationType::Delete,
        };

        self.apply_operation(operation.clone());

        Ok(())
    }

    pub fn apply_operation(&mut self, operation: CentroidOperation) {
        if self.observed.contains(&operation.id) {
            return; // Already observed this operation
        }

        match &operation.operation_type {
            OperationType::Create(vector) => {
                // Only create if it doesn't exist or if this is newer than the existing centroid
                let should_create = if let Some(existing) = self.centroids.get(&operation.centroid_id) {
                    operation.timestamp > existing.updated_at
                } else {
                    true
                };

                if should_create {
                    let now = chrono::Utc::now();
                    let centroid = Centroid {
                        id: operation.centroid_id,
                        vector: vector.clone(),
                        count: 1,
                        created_at: operation.timestamp,
                        updated_at: operation.timestamp,
                    };
                    self.centroids.insert(operation.centroid_id, centroid);
                }
            },
            OperationType::Update(vector) => {
                if let Some(centroid) = self.centroids.get_mut(&operation.centroid_id) {
                    if operation.timestamp > centroid.updated_at {
                        centroid.update(vector);
                        centroid.updated_at = operation.timestamp;
                    }
                }
            },
            OperationType::Delete => {
                if let Some(centroid) = self.centroids.get(&operation.centroid_id) {
                    if operation.timestamp > centroid.updated_at {
                        self.centroids.remove(&operation.centroid_id);
                    }
                }
            },
        }

        let op_id = operation.id;
        self.operations.insert(op_id, operation);
        self.observed.insert(op_id);
    }

    pub fn merge(&mut self, other: &CentroidCRDT) {
        for (op_id, operation) in &other.operations {
            if !self.observed.contains(op_id) {
                self.apply_operation(operation.clone());
            }
        }
    }

    pub fn get_centroid(&self, id: &Uuid) -> Option<&Centroid> {
        self.centroids.get(id)
    }

    pub fn get_centroids(&self) -> Vec<&Centroid> {
        self.centroids.values().collect()
    }

<<<<<<< HEAD
    pub fn find_nearest(
        &self,
        vector: &Vector,
        limit: usize,
    ) -> Result<Vec<(&Centroid, f32)>, CentroidCRDTError> {
        let mut distances: Vec<(&Centroid, f32)> = self
            .centroids
            .values()
            .map(|c| (c, c.distance_to(vector)))
            .collect();
        if distances.iter().any(|(_, d)| !d.is_finite()) {
            return Err(CentroidCRDTError::InvalidDistance);
        }

        distances.sort_by(|a, b| a.1.partial_cmp(&b.1).unwrap_or(std::cmp::Ordering::Equal));
=======
    pub fn find_nearest(&self, vector: &Vector, limit: usize) -> Vec<(&Centroid, f32)> {
        let mut distances: Vec<(&Centroid, f32)> = self.centroids
            .values()
            .map(|c| (c, c.distance_to(vector)))
            .collect();

        distances.sort_by(|a, b| a.1.partial_cmp(&b.1).unwrap());
>>>>>>> f04efd41
        distances.truncate(limit);
        distances
    }
}

#[cfg(test)]
mod tests {
    use super::*;
    use uuid::Uuid;

    #[test]
    fn test_create_centroid() {
        let node_id = Uuid::new_v4();
        let mut crdt = CentroidCRDT::new(node_id);

        let vector = Vector::new(vec![1.0, 2.0, 3.0]);
        let centroid_id = crdt.create_centroid(vector.clone());

        assert_eq!(crdt.centroids.len(), 1);
        assert_eq!(crdt.operations.len(), 1);

        let centroid = crdt.get_centroid(&centroid_id).unwrap();
        assert_eq!(centroid.vector.values, vector.values);
    }

    #[test]
    fn test_update_centroid() {
        let node_id = Uuid::new_v4();
        let mut crdt = CentroidCRDT::new(node_id);

        let vector1 = Vector::new(vec![1.0, 2.0, 3.0]);
        let centroid_id = crdt.create_centroid(vector1);

        let vector2 = Vector::new(vec![4.0, 5.0, 6.0]);
<<<<<<< HEAD
        let res = crdt.update_centroid(centroid_id, vector2);
        assert!(res.is_ok());
=======
        crdt.update_centroid(centroid_id, vector2).unwrap();
>>>>>>> f04efd41

        assert_eq!(crdt.operations.len(), 2);

        let centroid = crdt.get_centroid(&centroid_id).unwrap();
        // After updating, the vector should be a weighted average of the original and new vector
        // With 1 existing element and 1 new element, the weights are 1/2 each
        // So the expected value is (1.0*1 + 4.0*1)/2, (2.0*1 + 5.0*1)/2, (3.0*1 + 6.0*1)/2
        // Which equals 2.5, 3.5, 4.5
        assert!(centroid.vector.values[0] > 1.0 && centroid.vector.values[0] < 4.0);
        assert!(centroid.vector.values[1] > 2.0 && centroid.vector.values[1] < 5.0);
        assert!(centroid.vector.values[2] > 3.0 && centroid.vector.values[2] < 6.0);
        assert_eq!(centroid.count, 2);
    }

    #[test]
    fn test_delete_centroid() {
        let node_id = Uuid::new_v4();
        let mut crdt = CentroidCRDT::new(node_id);

        let vector = Vector::new(vec![1.0, 2.0, 3.0]);
        let centroid_id = crdt.create_centroid(vector.clone());

<<<<<<< HEAD
        let res = crdt.delete_centroid(centroid_id);
        assert!(res.is_ok());
=======
        crdt.delete_centroid(centroid_id).unwrap();
>>>>>>> f04efd41

        assert_eq!(crdt.centroids.len(), 0);
        assert_eq!(crdt.operations.len(), 2);
    }

    #[test]
    fn test_merge() {
        // Create two CRDTs
        let node_id1 = Uuid::new_v4();
        let node_id2 = Uuid::new_v4();
        let mut crdt1 = CentroidCRDT::new(node_id1);
        let mut crdt2 = CentroidCRDT::new(node_id2);

        // Add a centroid to the first CRDT
        let vector1 = Vector::new(vec![1.0, 2.0, 3.0]);
        let centroid_id1 = crdt1.create_centroid(vector1.clone());

        // Add a different centroid to the second CRDT
        let vector2 = Vector::new(vec![4.0, 5.0, 6.0]);
        let centroid_id2 = crdt2.create_centroid(vector2.clone());

        // Merge the second CRDT into the first
        crdt1.merge(&crdt2);

        // First CRDT should now have both centroids
        assert_eq!(crdt1.centroids.len(), 2);
        assert!(crdt1.centroids.contains_key(&centroid_id1));
        assert!(crdt1.centroids.contains_key(&centroid_id2));

        // Verify the centroids have the correct vectors
        let merged_centroid1 = crdt1.get_centroid(&centroid_id1).unwrap();
        let merged_centroid2 = crdt1.get_centroid(&centroid_id2).unwrap();

        assert_eq!(merged_centroid1.vector.values, vector1.values);
        assert_eq!(merged_centroid2.vector.values, vector2.values);

        // Operations should be merged too
        assert_eq!(crdt1.operations.len(), 2);
        assert_eq!(crdt1.observed.len(), 2);
    }

    #[test]
    fn test_concurrent_operations() {
        // Test handling of concurrent operations with different timestamps
        let node_id1 = Uuid::new_v4();
        let node_id2 = Uuid::new_v4();
        let mut crdt1 = CentroidCRDT::new(node_id1);
        let mut crdt2 = CentroidCRDT::new(node_id2);

        // Both CRDTs create a centroid with the same ID but different vectors
        let centroid_id = Uuid::new_v4();
        let vector1 = Vector::new(vec![1.0, 2.0, 3.0]);
        let vector2 = Vector::new(vec![4.0, 5.0, 6.0]);

        // Create the same centroid in both CRDTs with different timestamps
        let now = chrono::Utc::now();
        let later = now + chrono::Duration::seconds(10);

        // Earlier operation in CRDT1
        let op1 = CentroidOperation {
            id: Uuid::new_v4(),
            centroid_id,
            timestamp: now,
            operation_type: OperationType::Create(vector1),
        };

        // Later operation in CRDT2
        let op2 = CentroidOperation {
            id: Uuid::new_v4(),
            centroid_id,
            timestamp: later,
            operation_type: OperationType::Create(vector2.clone()),
        };

        crdt1.apply_operation(op1);
        crdt2.apply_operation(op2);

        // Merge CRDT2 into CRDT1
        crdt1.merge(&crdt2);

        // The centroid in CRDT1 should now have the vector from CRDT2
        // because it has a later timestamp
        let centroid = crdt1.get_centroid(&centroid_id).unwrap();
        assert_eq!(centroid.vector.values, vector2.values);
    }
}<|MERGE_RESOLUTION|>--- conflicted
+++ resolved
@@ -1,12 +1,12 @@
 use std::collections::{HashMap, HashSet};
-<<<<<<< HEAD
-use thiserror::Error;
-=======
 use serde::{Deserialize, Serialize};
->>>>>>> f04efd41
 use uuid::Uuid;
 use crate::core::centroid::Centroid;
 use crate::core::vector::Vector;
+use serde::{Deserialize, Serialize};
+use std::collections::{HashMap, HashSet};
+use thiserror::Error;
+use uuid::Uuid;
 
 #[derive(Debug, Clone, Serialize, Deserialize)]
 pub struct CentroidOperation {
@@ -57,15 +57,11 @@
         centroid_id
     }
 
-<<<<<<< HEAD
     pub fn update_centroid(
         &mut self,
         centroid_id: Uuid,
         vector: Vector,
     ) -> Result<(), CentroidCRDTError> {
-=======
-    pub fn update_centroid(&mut self, centroid_id: Uuid, vector: Vector) -> Result<(), String> {
->>>>>>> f04efd41
         if !self.centroids.contains_key(&centroid_id) {
             return Err(format!("Centroid with ID {} not found", centroid_id));
         }
@@ -82,11 +78,7 @@
         Ok(())
     }
 
-<<<<<<< HEAD
     pub fn delete_centroid(&mut self, centroid_id: Uuid) -> Result<(), CentroidCRDTError> {
-=======
-    pub fn delete_centroid(&mut self, centroid_id: Uuid) -> Result<(), String> {
->>>>>>> f04efd41
         if !self.centroids.contains_key(&centroid_id) {
             return Err(format!("Centroid with ID {} not found", centroid_id));
         }
@@ -167,7 +159,6 @@
         self.centroids.values().collect()
     }
 
-<<<<<<< HEAD
     pub fn find_nearest(
         &self,
         vector: &Vector,
@@ -183,15 +174,6 @@
         }
 
         distances.sort_by(|a, b| a.1.partial_cmp(&b.1).unwrap_or(std::cmp::Ordering::Equal));
-=======
-    pub fn find_nearest(&self, vector: &Vector, limit: usize) -> Vec<(&Centroid, f32)> {
-        let mut distances: Vec<(&Centroid, f32)> = self.centroids
-            .values()
-            .map(|c| (c, c.distance_to(vector)))
-            .collect();
-
-        distances.sort_by(|a, b| a.1.partial_cmp(&b.1).unwrap());
->>>>>>> f04efd41
         distances.truncate(limit);
         distances
     }
@@ -226,12 +208,8 @@
         let centroid_id = crdt.create_centroid(vector1);
 
         let vector2 = Vector::new(vec![4.0, 5.0, 6.0]);
-<<<<<<< HEAD
         let res = crdt.update_centroid(centroid_id, vector2);
         assert!(res.is_ok());
-=======
-        crdt.update_centroid(centroid_id, vector2).unwrap();
->>>>>>> f04efd41
 
         assert_eq!(crdt.operations.len(), 2);
 
@@ -254,12 +232,8 @@
         let vector = Vector::new(vec![1.0, 2.0, 3.0]);
         let centroid_id = crdt.create_centroid(vector.clone());
 
-<<<<<<< HEAD
         let res = crdt.delete_centroid(centroid_id);
         assert!(res.is_ok());
-=======
-        crdt.delete_centroid(centroid_id).unwrap();
->>>>>>> f04efd41
 
         assert_eq!(crdt.centroids.len(), 0);
         assert_eq!(crdt.operations.len(), 2);
