use anyhow::{anyhow, Result};
use std::collections::{HashMap, HashSet};
use std::sync::Arc;
<<<<<<< HEAD
use tokio::sync::RwLock;
use tracing::{debug, error, info, warn};
use uuid::Uuid;
=======
use anyhow::{Result, anyhow};
use tracing::{info, warn, error, debug};
use uuid::Uuid;
use dashmap::DashMap;
use tokio::sync::RwLock;
use std::collections::{HashMap, HashSet};
use rand::prelude::*;
>>>>>>> 0b828590

use crate::core::metrics::MetricsCollector;
use crate::darwin::self_improvement::Modification;

/// Strategy for exploring potential system improvements
#[derive(Debug)]
pub struct ExplorationStrategy {
    /// Metrics collector
    metrics: Arc<MetricsCollector>,

    /// Archive of previously explored solutions
<<<<<<< HEAD
    archive: RwLock<HashMap<String, ArchiveEntry>>,

=======
    archive: DashMap<String, ArchiveEntry>,
    
>>>>>>> 0b828590
    /// Current exploration parameters
    parameters: RwLock<ExplorationParameters>,

    /// Novelty archive for quality-diversity
    novelty_archive: RwLock<Vec<NoveltyPoint>>,
}

#[derive(Debug, Clone)]
struct ArchiveEntry {
    /// The modification
    modification: Modification,

    /// Performance metrics
    metrics: HashMap<String, f32>,

    /// Feature descriptors for quality-diversity
    features: HashMap<String, f32>,

    /// When this entry was added
    added_at: chrono::DateTime<chrono::Utc>,
}

#[derive(Debug, Clone)]
struct ExplorationParameters {
    /// Mutation rate
    mutation_rate: f32,

    /// Crossover rate
    crossover_rate: f32,

    /// Novelty threshold
    novelty_threshold: f32,

    /// Maximum archive size
    max_archive_size: usize,

    /// Number of parents for tournament selection
    tournament_size: usize,

    /// Probability of selecting a random direction
    exploration_rate: f32,
}

/// Point in novelty space
#[derive(Debug, Clone)]
struct NoveltyPoint {
    /// ID of the solution
    id: Uuid,

    /// Feature vector describing the solution
    features: HashMap<String, f32>,

    /// Performance score
    score: f32,

    /// When this point was added
    added_at: chrono::DateTime<chrono::Utc>,
}

impl ExplorationStrategy {
    pub fn new(metrics: Arc<MetricsCollector>) -> Self {
        Self {
            metrics,
            archive: DashMap::new(),
            parameters: RwLock::new(ExplorationParameters {
                mutation_rate: 0.1,
                crossover_rate: 0.3,
                novelty_threshold: 0.2,
                max_archive_size: 1000,
                tournament_size: 3,
                exploration_rate: 0.2,
            }),
            novelty_archive: RwLock::new(Vec::new()),
        }
    }

    /// Generate new modification proposals
    pub async fn generate_proposals(&self) -> Result<Vec<Modification>> {
        let mut proposals = Vec::new();
<<<<<<< HEAD

        // Get current archive
        let archive = self.archive.read().await;
=======
        
        // Get current archive length
        let archive_len = self.archive.len();
>>>>>>> 0b828590
        let params = self.parameters.read().await;

        // If archive is empty, generate some initial proposals
        if archive_len == 0 {
            proposals.extend(self.generate_initial_proposals().await?);
        } else {
            // Generate proposals through various strategies

            // 1. Mutation of existing solutions
<<<<<<< HEAD
            let mutation_count = (archive.len() as f32 * params.mutation_rate).ceil() as usize;
            proposals.extend(self.generate_mutations(&archive, mutation_count).await?);

            // 2. Crossover between existing solutions
            let crossover_count = (archive.len() as f32 * params.crossover_rate).ceil() as usize;
            proposals.extend(self.generate_crossovers(&archive, crossover_count).await?);
=======
            let mutation_count = (archive_len as f32 * params.mutation_rate).ceil() as usize;
            proposals.extend(self.generate_mutations(&self.archive, mutation_count).await?);

            // 2. Crossover between existing solutions
            let crossover_count = (archive_len as f32 * params.crossover_rate).ceil() as usize;
            proposals.extend(self.generate_crossovers(&self.archive, crossover_count).await?);
>>>>>>> 0b828590

            // 3. Novelty search for unexplored areas
            proposals.extend(self.generate_novelty_search(&self.archive).await?);
        }

        // Update metrics
        self.metrics
            .increment_counter(
                "darwin.exploration.proposals_generated",
                proposals.len() as u64,
            )
            .await;

        info!("Generated {} new modification proposals", proposals.len());

        Ok(proposals)
    }

    /// Generate initial proposals when archive is empty
    async fn generate_initial_proposals(&self) -> Result<Vec<Modification>> {
        // In a real implementation, this would generate initial proposals
        // based on system analysis or predefined templates

        // For now, we'll create a simple example proposal
        let mut proposals = Vec::new();

        let proposal = Modification {
            id: Uuid::new_v4(),
            name: "Initial optimization".to_string(),
            description: "Optimize vector search algorithm".to_string(),
            code_changes: Vec::new(), // Would contain actual code changes
            validation_metrics: HashMap::new(),
            created_at: chrono::Utc::now(),
            status: crate::darwin::self_improvement::ModificationStatus::Proposed,
        };

        proposals.push(proposal);

        Ok(proposals)
    }

    /// Generate mutations of existing solutions
    async fn generate_mutations(
        &self,
        archive: &DashMap<String, ArchiveEntry>,
        count: usize,
    ) -> Result<Vec<Modification>> {
        let mut proposals = Vec::new();
        let mut rng = rand::thread_rng();

        // Select random entries to mutate
<<<<<<< HEAD
        let entries: Vec<&ArchiveEntry> = archive.values().collect();

=======
        let entries: Vec<ArchiveEntry> = archive.iter().map(|e| e.value().clone()).collect();
        
>>>>>>> 0b828590
        for _ in 0..count {
            if let Some(entry) = entries.choose(&mut rng) {
                let mut proposal = entry.modification.clone();

                // Update fields for the new proposal
                proposal.id = Uuid::new_v4();
                proposal.name = format!("Mutation of {}", entry.modification.name);
                proposal.description =
                    format!("Mutated version of {}", entry.modification.description);
                proposal.created_at = chrono::Utc::now();
                proposal.status = crate::darwin::self_improvement::ModificationStatus::Proposed;

                // In a real implementation, we would actually mutate the code changes

                proposals.push(proposal);
            }
        }

        Ok(proposals)
    }

    /// Generate crossovers between existing solutions
    async fn generate_crossovers(
        &self,
        archive: &DashMap<String, ArchiveEntry>,
        count: usize,
    ) -> Result<Vec<Modification>> {
        let mut proposals = Vec::new();
        let mut rng = rand::thread_rng();

        // Select random pairs of entries to crossover
<<<<<<< HEAD
        let entries: Vec<&ArchiveEntry> = archive.values().collect();

=======
        let entries: Vec<ArchiveEntry> = archive.iter().map(|e| e.value().clone()).collect();
        
>>>>>>> 0b828590
        for _ in 0..count {
            if entries.len() < 2 {
                break;
            }

            let parent1 = entries.choose(&mut rng).unwrap();
            let parent2 = entries.choose(&mut rng).unwrap();

            let proposal = Modification {
                id: Uuid::new_v4(),
                name: format!(
                    "Crossover of {} and {}",
                    parent1.modification.name, parent2.modification.name
                ),
                description: format!("Combined features from multiple parent modifications"),
                code_changes: Vec::new(), // Would contain actual code changes from crossover
                validation_metrics: HashMap::new(),
                created_at: chrono::Utc::now(),
                status: crate::darwin::self_improvement::ModificationStatus::Proposed,
            };

            proposals.push(proposal);
        }

        Ok(proposals)
    }

    /// Generate proposals using novelty search
    async fn generate_novelty_search(
        &self,
        archive: &DashMap<String, ArchiveEntry>,
    ) -> Result<Vec<Modification>> {
        // In a real implementation, this would use novelty search to explore
        // underrepresented areas of the solution space

        // Get the novelty archive
        let novelty_archive = self.novelty_archive.read().await;

        // If the novelty archive is empty, just return a simple proposal
        if novelty_archive.is_empty() {
            let proposal = Modification {
                id: Uuid::new_v4(),
                name: "Novelty search proposal".to_string(),
                description: "Exploring new optimization strategies".to_string(),
                code_changes: Vec::new(), // Would contain actual code changes
                validation_metrics: HashMap::new(),
                created_at: chrono::Utc::now(),
                status: crate::darwin::self_improvement::ModificationStatus::Proposed,
            };

            return Ok(vec![proposal]);
        }

        // Find sparse areas in the feature space
        // For now, this is a simplified implementation
        let feature_keys: HashSet<String> = novelty_archive
            .iter()
            .flat_map(|point| point.features.keys().cloned())
            .collect();

        let mut feature_means: HashMap<String, f32> = HashMap::new();
        let mut feature_counts: HashMap<String, usize> = HashMap::new();

        // Calculate mean for each feature
        for point in novelty_archive.iter() {
            for (key, value) in &point.features {
                let count = feature_counts.entry(key.clone()).or_insert(0);
                *count += 1;

                let sum = feature_means.entry(key.clone()).or_insert(0.0);
                *sum += value;
            }
        }

        // Finalize means
        for (key, sum) in &mut feature_means {
            if let Some(count) = feature_counts.get(key) {
                if *count > 0 {
                    *sum /= *count as f32;
                }
            }
        }

        // Generate a proposal that's different from the mean
        let mut target_features = HashMap::new();
        for key in feature_keys {
            if let Some(mean) = feature_means.get(&key) {
                // Aim for a value that's different from the mean
                let mut rng = rand::thread_rng();
                let direction = if rng.gen::<f32>() > 0.5 { 1.0 } else { -1.0 };
                let magnitude = rng.gen::<f32>() * 0.5 + 0.5; // 0.5 to 1.0

                target_features.insert(key, mean + direction * magnitude);
            }
        }

        // Create a proposal aiming for these target features
        let proposal = Modification {
            id: Uuid::new_v4(),
            name: "Novelty search proposal".to_string(),
            description: format!("Exploring new optimization strategies with targeted features"),
            code_changes: Vec::new(), // Would contain actual code changes
            validation_metrics: HashMap::new(),
            created_at: chrono::Utc::now(),
            status: crate::darwin::self_improvement::ModificationStatus::Proposed,
        };

        Ok(vec![proposal])
    }

    /// Tournament selection for choosing parents
<<<<<<< HEAD
    async fn tournament_selection(
        &self,
        archive: &HashMap<String, ArchiveEntry>,
    ) -> Option<ArchiveEntry> {
=======
    async fn tournament_selection(&self, archive: &DashMap<String, ArchiveEntry>) -> Option<ArchiveEntry> {
>>>>>>> 0b828590
        let params = self.parameters.read().await;
        let mut rng = rand::thread_rng();

        // If archive is too small, just return a random entry
        if archive.len() <= 1 {
            return archive.iter().next().map(|e| e.value().clone());
        }

<<<<<<< HEAD
        let entries: Vec<&ArchiveEntry> = archive.values().collect();

=======
        let entries: Vec<ArchiveEntry> = archive.iter().map(|e| e.value().clone()).collect();
        
>>>>>>> 0b828590
        // Select tournament_size random entries
        let tournament_size = std::cmp::min(params.tournament_size, entries.len());
        let mut tournament = Vec::with_capacity(tournament_size);

        for _ in 0..tournament_size {
            if let Some(entry) = entries.choose(&mut rng) {
                tournament.push(entry.clone());
            }
        }

        // Find the best entry in the tournament
        tournament
            .into_iter()
            .max_by(|a, b| {
                // Compare based on sum of metrics (higher is better)
                let a_score: f32 = a.metrics.values().sum();
                let b_score: f32 = b.metrics.values().sum();
                a_score.partial_cmp(&b_score).unwrap()
            })
    }

    /// Add a validated modification to the archive
    pub async fn add_to_archive(
        &self,
        modification: Modification,
        metrics: HashMap<String, f32>,
    ) -> Result<()> {
        let params = self.parameters.read().await;

        // Generate feature descriptors for quality-diversity
        let features = self.extract_features(&modification, &metrics);

<<<<<<< HEAD
        // Calculate novelty info before moving values
        let score = metrics.values().sum();
        let novelty_point = NoveltyPoint {
            id: modification.id,
            features: features.clone(),
            score,
            added_at: chrono::Utc::now(),
        };
=======
        // Precompute fields used after moving values
        let mod_id = modification.id;
        let score = metrics.values().sum();
>>>>>>> 0b828590

        // Create archive entry
        let entry = ArchiveEntry {
            modification,
            metrics,
            features,
            added_at: chrono::Utc::now(),
        };

        // Add to archive
        let key = entry.modification.id.to_string();
<<<<<<< HEAD
        archive.insert(key, entry);

=======
        self.archive.insert(key, entry);
        
        // Add to novelty archive
        let novelty_point = NoveltyPoint {
            id: mod_id,
            features,
            score,
            added_at: chrono::Utc::now(),
        };
        
>>>>>>> 0b828590
        {
            let mut novelty_archive = self.novelty_archive.write().await;
            novelty_archive.push(novelty_point);

            // Keep novelty archive sorted by score (descending)
            novelty_archive.sort_by(|a, b| b.score.partial_cmp(&a.score).unwrap());

            // Trim novelty archive if needed
            if novelty_archive.len() > params.max_archive_size {
                novelty_archive.truncate(params.max_archive_size);
            }
        }

        // Trim archive if needed
        if self.archive.len() > params.max_archive_size {
            self.trim_archive().await?;
        }

        // Update metrics
<<<<<<< HEAD
        self.metrics
            .set_gauge("darwin.exploration.archive_size", archive.len() as u64)
            .await;

=======
        self.metrics.set_gauge("darwin.exploration.archive_size", self.archive.len() as u64).await;
        
>>>>>>> 0b828590
        Ok(())
    }

    /// Extract feature descriptors for quality-diversity
    fn extract_features(
        &self,
        modification: &Modification,
        metrics: &HashMap<String, f32>,
    ) -> HashMap<String, f32> {
        let mut features = HashMap::new();

        // In a real implementation, this would extract meaningful features
        // that describe the solution in a way that promotes diversity

        // For now, we'll use some example features
        features.insert(
            "code_size".to_string(),
            modification.code_changes.len() as f32,
        );

        if let Some(latency) = metrics.get("performance.vector_search_latency_ms") {
            features.insert("latency".to_string(), *latency);
        }

        if let Some(throughput) = metrics.get("performance.throughput_qps") {
            features.insert("throughput".to_string(), *throughput);
        }

        features
    }

    /// Calculate novelty score for a solution
    async fn calculate_novelty_score(&self, features: &HashMap<String, f32>) -> f32 {
        let novelty_archive = self.novelty_archive.read().await;

        if novelty_archive.is_empty() {
            return 1.0; // Maximum novelty if archive is empty
        }

        // Calculate average distance to k-nearest neighbors
        let k = std::cmp::min(15, novelty_archive.len());

        let mut distances = Vec::with_capacity(novelty_archive.len());

        for point in novelty_archive.iter() {
            let distance = self.feature_distance(features, &point.features);
            distances.push(distance);
        }

        // Sort distances and take the k smallest
        distances.sort_by(|a, b| a.partial_cmp(b).unwrap());

        let avg_distance = distances.iter().take(k).sum::<f32>() / k as f32;

        avg_distance
    }

    /// Calculate distance between feature vectors
    fn feature_distance(&self, a: &HashMap<String, f32>, b: &HashMap<String, f32>) -> f32 {
        let mut sum_squared_diff = 0.0;
        let mut feature_count = 0;

        // Get all unique keys
        let all_keys: HashSet<_> = a.keys().chain(b.keys()).collect();

        for key in all_keys {
            let a_val = a.get(key).copied().unwrap_or(0.0);
            let b_val = b.get(key).copied().unwrap_or(0.0);

            let diff = a_val - b_val;
            sum_squared_diff += diff * diff;
            feature_count += 1;
        }

        if feature_count == 0 {
            return 0.0;
        }

        (sum_squared_diff / feature_count as f32).sqrt()
    }

    /// Trim the archive to maintain diversity
<<<<<<< HEAD
    async fn trim_archive(&self, archive: &mut HashMap<String, ArchiveEntry>) -> Result<()> {
=======
    async fn trim_archive(&self) -> Result<()> {
>>>>>>> 0b828590
        // In a real implementation, this would use quality-diversity
        // algorithms to maintain a diverse set of high-quality solutions

        // For now, we'll just keep the newest entries
        let mut entries: Vec<(String, ArchiveEntry)> = self.archive.iter()
            .map(|e| (e.key().clone(), e.value().clone()))
            .collect();
        entries.sort_by(|a, b| b.1.added_at.cmp(&a.1.added_at));

        let params = self.parameters.read().await;
        entries.truncate(params.max_archive_size);

<<<<<<< HEAD
=======
        self.archive.clear();
>>>>>>> 0b828590
        for (key, entry) in entries {
            self.archive.insert(key, entry);
        }

        Ok(())
    }

    /// Update exploration parameters
    pub async fn update_parameters(
        &self,
        mutation_rate: Option<f32>,
        crossover_rate: Option<f32>,
        novelty_threshold: Option<f32>,
        exploration_rate: Option<f32>,
    ) -> Result<()> {
        let mut params = self.parameters.write().await;

        if let Some(rate) = mutation_rate {
            params.mutation_rate = rate.max(0.0).min(1.0);
        }

        if let Some(rate) = crossover_rate {
            params.crossover_rate = rate.max(0.0).min(1.0);
        }

        if let Some(threshold) = novelty_threshold {
            params.novelty_threshold = threshold.max(0.0);
        }

        if let Some(rate) = exploration_rate {
            params.exploration_rate = rate.max(0.0).min(1.0);
        }

        info!("Updated exploration parameters: mutation_rate={:.2}, crossover_rate={:.2}, novelty_threshold={:.2}, exploration_rate={:.2}",
              params.mutation_rate, params.crossover_rate, params.novelty_threshold, params.exploration_rate);

        Ok(())
    }

    /// Get the current exploration parameters
    pub async fn get_parameters(&self) -> ExplorationParameters {
        self.parameters.read().await.clone()
    }

    /// Get statistics about the exploration archive
    pub async fn get_archive_stats(&self) -> ArchiveStats {
        let total_entries = self.archive.len();
        let novelty_archive = self.novelty_archive.read().await;

        ArchiveStats {
            total_entries,
            novelty_entries: novelty_archive.len(),
            feature_coverage: self.calculate_feature_coverage().await,
            top_scores: self.get_top_scores(5).await,
        }
    }

    /// Calculate feature coverage (how much of the feature space is explored)
    async fn calculate_feature_coverage(&self) -> f32 {
        // This is a placeholder - a real implementation would calculate
        // a more sophisticated coverage metric
        let novelty_archive = self.novelty_archive.read().await;

        if novelty_archive.is_empty() {
            return 0.0;
        }

        // Count unique features
        let feature_keys: HashSet<_> = novelty_archive
            .iter()
            .flat_map(|point| point.features.keys().cloned())
            .collect();

        // Simple coverage metric based on number of features and points
        let feature_count = feature_keys.len();
        let point_count = novelty_archive.len();

        if feature_count == 0 {
            return 0.0;
        }

        // Calculate dispersion of points for each feature
        let mut total_dispersion = 0.0;

        for key in feature_keys {
            let values: Vec<f32> = novelty_archive
                .iter()
                .filter_map(|point| point.features.get(&key).copied())
                .collect();

            if values.is_empty() {
                continue;
            }

            // Calculate min and max
            let min = values.iter().fold(f32::INFINITY, |a, &b| a.min(b));
            let max = values.iter().fold(f32::NEG_INFINITY, |a, &b| a.max(b));

            if min.is_finite() && max.is_finite() && max > min {
                total_dispersion += (max - min);
            }
        }

        // Normalize by feature count
        total_dispersion / feature_count as f32
    }

    /// Get top scoring solutions
    async fn get_top_scores(&self, count: usize) -> Vec<(Uuid, f32)> {
        let novelty_archive = self.novelty_archive.read().await;

        novelty_archive
            .iter()
            .take(count)
            .map(|point| (point.id, point.score))
            .collect()
    }
}

#[derive(Debug, Clone)]
pub struct ArchiveStats {
    pub total_entries: usize,
    pub novelty_entries: usize,
    pub feature_coverage: f32,
    pub top_scores: Vec<(Uuid, f32)>,
}
<|MERGE_RESOLUTION|>--- conflicted
+++ resolved
@@ -1,11 +1,6 @@
 use anyhow::{anyhow, Result};
 use std::collections::{HashMap, HashSet};
 use std::sync::Arc;
-<<<<<<< HEAD
-use tokio::sync::RwLock;
-use tracing::{debug, error, info, warn};
-use uuid::Uuid;
-=======
 use anyhow::{Result, anyhow};
 use tracing::{info, warn, error, debug};
 use uuid::Uuid;
@@ -13,7 +8,8 @@
 use tokio::sync::RwLock;
 use std::collections::{HashMap, HashSet};
 use rand::prelude::*;
->>>>>>> 0b828590
+
+
 
 use crate::core::metrics::MetricsCollector;
 use crate::darwin::self_improvement::Modification;
@@ -25,13 +21,8 @@
     metrics: Arc<MetricsCollector>,
 
     /// Archive of previously explored solutions
-<<<<<<< HEAD
-    archive: RwLock<HashMap<String, ArchiveEntry>>,
-
-=======
     archive: DashMap<String, ArchiveEntry>,
     
->>>>>>> 0b828590
     /// Current exploration parameters
     parameters: RwLock<ExplorationParameters>,
 
@@ -111,15 +102,12 @@
     /// Generate new modification proposals
     pub async fn generate_proposals(&self) -> Result<Vec<Modification>> {
         let mut proposals = Vec::new();
-<<<<<<< HEAD
 
         // Get current archive
         let archive = self.archive.read().await;
-=======
-        
+      
         // Get current archive length
         let archive_len = self.archive.len();
->>>>>>> 0b828590
         let params = self.parameters.read().await;
 
         // If archive is empty, generate some initial proposals
@@ -129,21 +117,13 @@
             // Generate proposals through various strategies
 
             // 1. Mutation of existing solutions
-<<<<<<< HEAD
-            let mutation_count = (archive.len() as f32 * params.mutation_rate).ceil() as usize;
-            proposals.extend(self.generate_mutations(&archive, mutation_count).await?);
-
-            // 2. Crossover between existing solutions
-            let crossover_count = (archive.len() as f32 * params.crossover_rate).ceil() as usize;
-            proposals.extend(self.generate_crossovers(&archive, crossover_count).await?);
-=======
+
             let mutation_count = (archive_len as f32 * params.mutation_rate).ceil() as usize;
             proposals.extend(self.generate_mutations(&self.archive, mutation_count).await?);
 
             // 2. Crossover between existing solutions
             let crossover_count = (archive_len as f32 * params.crossover_rate).ceil() as usize;
             proposals.extend(self.generate_crossovers(&self.archive, crossover_count).await?);
->>>>>>> 0b828590
 
             // 3. Novelty search for unexplored areas
             proposals.extend(self.generate_novelty_search(&self.archive).await?);
@@ -195,13 +175,9 @@
         let mut rng = rand::thread_rng();
 
         // Select random entries to mutate
-<<<<<<< HEAD
-        let entries: Vec<&ArchiveEntry> = archive.values().collect();
-
-=======
+
         let entries: Vec<ArchiveEntry> = archive.iter().map(|e| e.value().clone()).collect();
-        
->>>>>>> 0b828590
+
         for _ in 0..count {
             if let Some(entry) = entries.choose(&mut rng) {
                 let mut proposal = entry.modification.clone();
@@ -233,13 +209,8 @@
         let mut rng = rand::thread_rng();
 
         // Select random pairs of entries to crossover
-<<<<<<< HEAD
-        let entries: Vec<&ArchiveEntry> = archive.values().collect();
-
-=======
         let entries: Vec<ArchiveEntry> = archive.iter().map(|e| e.value().clone()).collect();
-        
->>>>>>> 0b828590
+
         for _ in 0..count {
             if entries.len() < 2 {
                 break;
@@ -351,14 +322,8 @@
     }
 
     /// Tournament selection for choosing parents
-<<<<<<< HEAD
-    async fn tournament_selection(
-        &self,
-        archive: &HashMap<String, ArchiveEntry>,
-    ) -> Option<ArchiveEntry> {
-=======
     async fn tournament_selection(&self, archive: &DashMap<String, ArchiveEntry>) -> Option<ArchiveEntry> {
->>>>>>> 0b828590
+      
         let params = self.parameters.read().await;
         let mut rng = rand::thread_rng();
 
@@ -367,13 +332,9 @@
             return archive.iter().next().map(|e| e.value().clone());
         }
 
-<<<<<<< HEAD
-        let entries: Vec<&ArchiveEntry> = archive.values().collect();
-
-=======
+
         let entries: Vec<ArchiveEntry> = archive.iter().map(|e| e.value().clone()).collect();
-        
->>>>>>> 0b828590
+
         // Select tournament_size random entries
         let tournament_size = std::cmp::min(params.tournament_size, entries.len());
         let mut tournament = Vec::with_capacity(tournament_size);
@@ -406,20 +367,9 @@
         // Generate feature descriptors for quality-diversity
         let features = self.extract_features(&modification, &metrics);
 
-<<<<<<< HEAD
-        // Calculate novelty info before moving values
-        let score = metrics.values().sum();
-        let novelty_point = NoveltyPoint {
-            id: modification.id,
-            features: features.clone(),
-            score,
-            added_at: chrono::Utc::now(),
-        };
-=======
-        // Precompute fields used after moving values
+        // Precompute fields used before moving values
         let mod_id = modification.id;
         let score = metrics.values().sum();
->>>>>>> 0b828590
 
         // Create archive entry
         let entry = ArchiveEntry {
@@ -431,10 +381,7 @@
 
         // Add to archive
         let key = entry.modification.id.to_string();
-<<<<<<< HEAD
-        archive.insert(key, entry);
-
-=======
+
         self.archive.insert(key, entry);
         
         // Add to novelty archive
@@ -445,7 +392,6 @@
             added_at: chrono::Utc::now(),
         };
         
->>>>>>> 0b828590
         {
             let mut novelty_archive = self.novelty_archive.write().await;
             novelty_archive.push(novelty_point);
@@ -465,15 +411,8 @@
         }
 
         // Update metrics
-<<<<<<< HEAD
-        self.metrics
-            .set_gauge("darwin.exploration.archive_size", archive.len() as u64)
-            .await;
-
-=======
         self.metrics.set_gauge("darwin.exploration.archive_size", self.archive.len() as u64).await;
         
->>>>>>> 0b828590
         Ok(())
     }
 
@@ -556,11 +495,8 @@
     }
 
     /// Trim the archive to maintain diversity
-<<<<<<< HEAD
-    async fn trim_archive(&self, archive: &mut HashMap<String, ArchiveEntry>) -> Result<()> {
-=======
     async fn trim_archive(&self) -> Result<()> {
->>>>>>> 0b828590
+
         // In a real implementation, this would use quality-diversity
         // algorithms to maintain a diverse set of high-quality solutions
 
@@ -573,10 +509,8 @@
         let params = self.parameters.read().await;
         entries.truncate(params.max_archive_size);
 
-<<<<<<< HEAD
-=======
         self.archive.clear();
->>>>>>> 0b828590
+
         for (key, entry) in entries {
             self.archive.insert(key, entry);
         }
