--- conflicted
+++ resolved
@@ -153,14 +153,9 @@
         let len = history.len();
         if len > MAX_HISTORY {
             history.sort_by(|a, b| a.timestamp.cmp(&b.timestamp));
-<<<<<<< HEAD
-            history.drain(0..len - MAX_HISTORY);
-=======
-
             let excess = history.len() - MAX_HISTORY;
             history.drain(0..excess);
 
->>>>>>> 24caba11
         }
 
         Ok(all_metrics)
