--- conflicted
+++ resolved
@@ -13,16 +13,12 @@
 pub mod server;
 pub mod sharding;
 pub mod utils;
-<<<<<<< HEAD
-pub mod llm;
 pub mod code_analysis;
 pub mod hypothesis;
 pub mod evaluation;
 pub mod ad4m;
 pub mod ipfs;
 pub mod semantic_crdt;
-=======
->>>>>>> 586b96b4
 
 // Export common types for easier access
 pub use crate::consciousness::ad4m_bridge::Ad4mBridge;
