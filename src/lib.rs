pub mod consciousness;
pub mod core;
pub mod darwin;
pub mod governance;
pub mod intelligence;
pub mod nerv;
pub mod network;
pub mod server;
pub mod sharding;
pub mod utils;
pub mod llm;
<<<<<<< HEAD
pub mod code_analysis;
pub mod hypothesis;
pub mod evaluation;
pub mod ad4m;
=======
>>>>>>> 4cac978c

// Export common types for easier access
pub use crate::consciousness::ad4m_bridge::Ad4mBridge;
pub use crate::consciousness::introspection::Introspection;
pub use crate::consciousness::swarm::Swarm;
pub use crate::core::centroid::Centroid;
pub use crate::core::centroid_crdt::CentroidCRDT;
pub use crate::core::vector::Vector;
pub use crate::darwin::self_improvement::SelfImprovementEngine;
pub use crate::governance::dao::Dao;
pub use crate::governance::zkp::ZKP;
pub use crate::intelligence::federated_learning::FederatedLearning;
pub use crate::intelligence::orchestrator::Orchestrator;
pub use crate::nerv::runtime::Runtime;
pub use crate::network::circuit_breaker::{CircuitBreaker, CircuitState};
pub use crate::sharding::hilbert::HilbertCurve;
pub use crate::sharding::vector_index::{DistanceMetric, SearchResult, VectorIndex};

// Version information
pub const VERSION: &str = env!("CARGO_PKG_VERSION");

// Health check function
pub fn health_check() -> bool {
    true
}

#[cfg(test)]
mod tests {
    #[test]
    fn it_works() {
        assert_eq!(2 + 2, 4);
    }
}<|MERGE_RESOLUTION|>--- conflicted
+++ resolved
@@ -9,13 +9,11 @@
 pub mod sharding;
 pub mod utils;
 pub mod llm;
-<<<<<<< HEAD
 pub mod code_analysis;
 pub mod hypothesis;
 pub mod evaluation;
 pub mod ad4m;
-=======
->>>>>>> 4cac978c
+
 
 // Export common types for easier access
 pub use crate::consciousness::ad4m_bridge::Ad4mBridge;
