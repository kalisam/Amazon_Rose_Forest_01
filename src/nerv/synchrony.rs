use std::collections::{HashMap, HashSet};
use std::sync::Arc;
use tokio::sync::RwLock;
use tracing::{error, info, warn};
use uuid::Uuid;

type VectorClock = HashMap<String, u64>;

#[derive(Debug, Clone)]
struct SynchronyState {
    node_id: String,
    clock: VectorClock,
    last_sync: HashMap<String, chrono::DateTime<chrono::Utc>>,
}

#[derive(Debug)]
pub struct SynchronyManager {
    state: RwLock<SynchronyState>,
    peers: RwLock<HashSet<String>>,
}

impl SynchronyManager {
    pub fn new(node_id: &str) -> Self {
        let mut clock = HashMap::new();
        clock.insert(node_id.to_string(), 0);

        let state = SynchronyState {
            node_id: node_id.to_string(),
            clock,
            last_sync: HashMap::new(),
        };

        Self {
            state: RwLock::new(state),
            peers: RwLock::new(HashSet::new()),
        }
    }

    pub async fn add_peer(&self, peer_id: &str) {
        self.peers.write().await.insert(peer_id.to_string());
        info!("Added peer {} to synchrony manager", peer_id);
    }

    pub async fn remove_peer(&self, peer_id: &str) {
        self.peers.write().await.remove(peer_id);
        info!("Removed peer {} from synchrony manager", peer_id);
    }

    pub async fn increment_local_clock(&self) -> u64 {
        let mut state = self.state.write().await;
        let node_id = state.node_id.clone();
        let counter = state.clock.entry(node_id).or_insert(0);
<<<<<<< HEAD
=======

>>>>>>> 24caba11
        *counter += 1;
        *counter
    }

    pub async fn merge_remote_clock(&self, remote_node: &str, remote_clock: VectorClock) {
        let mut state = self.state.write().await;

        // Update last sync time
        state
            .last_sync
            .insert(remote_node.to_string(), chrono::Utc::now());

        // Merge the clocks
        for (node, &timestamp) in &remote_clock {
            let local_timestamp = state.clock.entry(node.clone()).or_insert(0);
            *local_timestamp = std::cmp::max(*local_timestamp, timestamp);
        }

        info!("Merged clock from node {}", remote_node);
    }

    pub async fn get_current_clock(&self) -> VectorClock {
        self.state.read().await.clock.clone()
    }

    pub async fn is_causally_ready(&self, event_clock: &VectorClock) -> bool {
        let state = self.state.read().await;

        for (node, &timestamp) in event_clock {
            if node == &state.node_id {
                continue; // Skip our own node
            }

            let local_timestamp = state.clock.get(node).copied().unwrap_or(0);
            if local_timestamp < timestamp {
                // We haven't seen all the events this event depends on
                return false;
            }
        }

        true
    }

    pub async fn get_sync_status(&self) -> HashMap<String, (chrono::DateTime<chrono::Utc>, bool)> {
        let state = self.state.read().await;
        let peers = self.peers.read().await;

        let mut result = HashMap::new();
        let now = chrono::Utc::now();

        // Threshold for considering a node out of sync (5 minutes)
        let threshold = chrono::Duration::minutes(5);

        for peer in peers.iter() {
            let last_sync = state.last_sync.get(peer).copied().unwrap_or_else(|| {
                // If we've never synced, use a very old time
                chrono::Utc::now() - chrono::Duration::days(365)
            });

            let is_in_sync = now - last_sync < threshold;
            result.insert(peer.clone(), (last_sync, is_in_sync));
        }

        result
    }
}<|MERGE_RESOLUTION|>--- conflicted
+++ resolved
@@ -50,10 +50,8 @@
         let mut state = self.state.write().await;
         let node_id = state.node_id.clone();
         let counter = state.clock.entry(node_id).or_insert(0);
-<<<<<<< HEAD
-=======
 
->>>>>>> 24caba11
+
         *counter += 1;
         *counter
     }
