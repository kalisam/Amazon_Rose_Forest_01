--- conflicted
+++ resolved
@@ -48,13 +48,9 @@
     
     pub async fn increment_local_clock(&self) -> u64 {
         let mut state = self.state.write().await;
-<<<<<<< HEAD
-        let node = state.node_id.clone();
-        let counter = state.clock.entry(node).or_insert(0);
-=======
         let node_id = state.node_id.clone();
         let counter = state.clock.entry(node_id).or_insert(0);
->>>>>>> 69ffec7d
+
         *counter += 1;
         *counter
     }
