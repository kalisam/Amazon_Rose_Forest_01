--- conflicted
+++ resolved
@@ -243,15 +243,11 @@
         Ok(())
     }
 
-<<<<<<< HEAD
-    pub async fn start_migration(&self, shard_id: Uuid, target_node: &str) -> Result<Uuid> {
-=======
     pub async fn start_migration(
         self: Arc<Self>,
         shard_id: Uuid,
         target_node: &str,
     ) -> Result<Uuid> {
->>>>>>> 586b96b4
         // Verify the shard exists
         let shard = self.get_shard(shard_id).await?;
 
@@ -488,8 +484,4 @@
             shard_loads: RwLock::new(HashMap::new()),
         }
     }
-<<<<<<< HEAD
-}
-=======
-}
->>>>>>> 586b96b4
+}