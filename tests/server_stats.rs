use amazon_rose_forest::core::metrics::MetricsCollector;
use amazon_rose_forest::server::{Server, ServerConfig};
use std::sync::Arc;
use warp::http::StatusCode;

#[tokio::test]
async fn stats_returns_metrics() {
    let metrics = Arc::new(MetricsCollector::new());
    let mut config = ServerConfig::default();
    config.port = 0;
<<<<<<< HEAD
    let mut server = Server::new(config, metrics, None, None);
=======
    let server = Server::new(config, metrics, None, None);
>>>>>>> 0c3ace71
    server.start().await.unwrap();
    tokio::time::sleep(std::time::Duration::from_secs(1)).await;
    let filter = server.filter();

    let res = warp::test::request()
        .method("GET")
        .path("/api/stats")
        .reply(&filter)
        .await;
    assert_eq!(res.status(), StatusCode::OK);
    let body: serde_json::Value = serde_json::from_slice(res.body()).unwrap();
    assert_eq!(body["version"], amazon_rose_forest::VERSION);
    assert!(body["uptime_seconds"].as_u64().unwrap() > 0);
    assert!(body["memory_usage_mb"].as_u64().unwrap() > 0);
    server.stop().await.unwrap();
}<|MERGE_RESOLUTION|>--- conflicted
+++ resolved
@@ -8,11 +8,7 @@
     let metrics = Arc::new(MetricsCollector::new());
     let mut config = ServerConfig::default();
     config.port = 0;
-<<<<<<< HEAD
-    let mut server = Server::new(config, metrics, None, None);
-=======
     let server = Server::new(config, metrics, None, None);
->>>>>>> 0c3ace71
     server.start().await.unwrap();
     tokio::time::sleep(std::time::Duration::from_secs(1)).await;
     let filter = server.filter();
