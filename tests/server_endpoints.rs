use amazon_rose_forest::core::metrics::MetricsCollector;
use amazon_rose_forest::server::{Server, ServerConfig};
use amazon_rose_forest::server::api::{SearchVectorsRequest, SearchResult};
use amazon_rose_forest::{Vector, sharding::manager::ShardManager, sharding::vector_index::DistanceMetric};
use warp::ws::Message;
use std::sync::Arc;
use warp::http::StatusCode;
use warp::Filter;

use serde_json::Value;

#[tokio::test]
async fn disabled_endpoints_return_404() {
    let metrics = Arc::new(MetricsCollector::new());
    let config = ServerConfig {
        address: "127.0.0.1".into(),
        port: 0,
        enable_metrics: false,
        metrics_path: "/metrics".into(),
        enable_api: false,
        api_path: "/api".into(),
    };

    let server = Server::new(config.clone(), metrics.clone(), None, None);
    let filter = server.routes(metrics, config, None, None);

    let resp = warp::test::request()
        .method("GET")
        .path("/metrics")
        .reply(&filter)
        .await;
    assert_eq!(resp.status(), 404);
    assert_eq!(resp.body(), "Metrics endpoint disabled");

    let resp = warp::test::request()
        .method("GET")
        .path("/api/version")
        .reply(&filter)
        .await;
    assert_eq!(resp.status(), 404);
    assert_eq!(resp.body(), "API endpoint disabled");
}

#[tokio::test]
<<<<<<< HEAD
async fn websocket_search_returns_results() {
    let metrics = Arc::new(MetricsCollector::new());
    let manager = Arc::new(ShardManager::new(metrics.clone()));
    let shard_id = manager.create_shard("test").await.unwrap();
    manager
        .create_vector_index(shard_id, "main", 3, DistanceMetric::Euclidean)
        .await
        .unwrap();

    manager
        .add_vector(shard_id, Vector::new(vec![0.0, 0.0, 0.0]), None)
        .await
        .unwrap();
    manager
        .add_vector(shard_id, Vector::new(vec![1.0, 1.0, 1.0]), None)
        .await
        .unwrap();

    let config = ServerConfig::default();
    let server = Server::new(config.clone(), metrics.clone(), None, Some(manager.clone()));
    let filter = server.routes(metrics, config, None, Some(manager));

    let mut client = warp::test::ws()
        .path("/ws/search")
        .handshake(filter)
        .await;

    let req = SearchVectorsRequest {
        shard_id,
        query_vector: vec![0.0, 0.0, 0.0],
        limit: 1,
    };
    client
        .send(Message::text(serde_json::to_string(&req).unwrap()))
        .await;

    let msg = client.recv().await.unwrap();
    assert!(msg.is_text());
    let _res: SearchResult = serde_json::from_str(msg.to_str().unwrap()).unwrap();
=======
async fn enabled_endpoints_return_data() {
    let metrics = Arc::new(MetricsCollector::new());
    metrics.increment_counter("test_counter", 1).await;
    metrics.set_gauge("test_gauge", 5).await;

    let config = ServerConfig {
        address: "127.0.0.1".into(),
        port: 0,
        enable_metrics: true,
        metrics_path: "/metrics".into(),
        enable_api: true,
        api_path: "/api".into(),
    };

    let server = Server::new(config.clone(), metrics.clone(), None, None);
    let filter = server.routes(metrics, config, None, None);

    let resp = warp::test::request()
        .method("GET")
        .path("/metrics")
        .reply(&filter)
        .await;
    assert_eq!(resp.status(), StatusCode::OK);
    assert_eq!(resp.headers()["content-type"], "text/plain; version=0.0.4");
    let body = std::str::from_utf8(resp.body()).unwrap();
    assert!(body.contains("test_counter"));
    assert!(body.contains("test_gauge"));

    let resp = warp::test::request()
        .method("GET")
        .path("/api/version")
        .reply(&filter)
        .await;
    assert_eq!(resp.status(), StatusCode::OK);
    let body_json: Value = serde_json::from_slice(resp.body()).unwrap();
    assert_eq!(body_json["version"], amazon_rose_forest::VERSION);
>>>>>>> 7805bd7e
}<|MERGE_RESOLUTION|>--- conflicted
+++ resolved
@@ -42,7 +42,6 @@
 }
 
 #[tokio::test]
-<<<<<<< HEAD
 async fn websocket_search_returns_results() {
     let metrics = Arc::new(MetricsCollector::new());
     let manager = Arc::new(ShardManager::new(metrics.clone()));
@@ -82,7 +81,7 @@
     let msg = client.recv().await.unwrap();
     assert!(msg.is_text());
     let _res: SearchResult = serde_json::from_str(msg.to_str().unwrap()).unwrap();
-=======
+ 
 async fn enabled_endpoints_return_data() {
     let metrics = Arc::new(MetricsCollector::new());
     metrics.increment_counter("test_counter", 1).await;
@@ -119,5 +118,4 @@
     assert_eq!(resp.status(), StatusCode::OK);
     let body_json: Value = serde_json::from_slice(resp.body()).unwrap();
     assert_eq!(body_json["version"], amazon_rose_forest::VERSION);
->>>>>>> 7805bd7e
 }