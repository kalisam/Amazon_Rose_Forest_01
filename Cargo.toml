[package]
name = "amazon-rose-forest"
version = "0.1.0"
edition = "2021"
description = "Amazon Rose Forest distributed vector database"
authors = ["Anthony Garrett <kalisam@gmail.com>"]
license = "MIT"
repository = "https://github.com/kalisam/amazon_rose_forest_01"

[dependencies]
tokio = { version = "1.28.0", features = ["full"] }
serde = { version = "1.0", features = ["derive"] }
serde_json = "1.0"
thiserror = "1.0"
anyhow = "1.0"
tracing = "0.1"
tracing-subscriber = "0.3"
futures = "0.3"
dashmap = "5.4.0"
rand = "0.8"
bytes = "1.4"
uuid = { version = "1.3", features = ["v4", "serde"] }
async-trait = "0.1"
chrono = { version = "0.4", features = ["serde"] }
hashbrown = "0.14"
prometheus = "0.13"
once_cell = "1.18.0"
rand_distr = "0.4"
sha2 = "0.10.7"  # Added SHA-2 cryptographic hash functions
<<<<<<< HEAD
=======
sha3 = { version = "0.10", optional = true }
blake3 = { version = "1", optional = true }
serde_bytes = "0.11"
wide = "0.7"
>>>>>>> 24caba11
warp = "0.3"

# Holochain dependencies
hdk = "0.1.0"
holo_hash = "0.1.0"
holochain_zome_types = "0.1.0"
holochain = { version = "0.1.0", optional = true }
petgraph = "0.6.3"
nalgebra = "0.32.2"
opentelemetry = "0.19.0"
opentelemetry-otlp = "0.12.0"
warp = "0.3"

[dev-dependencies]
criterion = "0.4"
tokio-test = "0.4"
proptest = "1.1"
rand = "0.8"
rand_chacha = "0.3"

[features]
default = ["sha2"]
formal_verification = []
holochain_conductor = ["holochain"]
sha2 = []
sha3 = ["dep:sha3"]
blake3 = ["dep:blake3"]

[[bench]]
name = "vector_operations"
harness = false<|MERGE_RESOLUTION|>--- conflicted
+++ resolved
@@ -27,13 +27,10 @@
 once_cell = "1.18.0"
 rand_distr = "0.4"
 sha2 = "0.10.7"  # Added SHA-2 cryptographic hash functions
-<<<<<<< HEAD
-=======
 sha3 = { version = "0.10", optional = true }
 blake3 = { version = "1", optional = true }
 serde_bytes = "0.11"
 wide = "0.7"
->>>>>>> 24caba11
 warp = "0.3"
 
 # Holochain dependencies
