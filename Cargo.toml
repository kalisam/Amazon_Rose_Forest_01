[package]
name = "amazon-rose-forest"
version = "0.1.0"
edition = "2021"
description = "Amazon Rose Forest distributed vector database"
authors = ["Your Name <your.email@example.com>"]
license = "MIT"
repository = "https://github.com/yourusername/amazon-rose-forest"

[dependencies]
tokio = { version = "1.28.0", features = ["full"] }
serde = { version = "1.0", features = ["derive"] }
serde_json = "1.0"
thiserror = "1.0"
anyhow = "1.0"
tracing = "0.1"
tracing-subscriber = "0.3"
futures = "0.3"
dashmap = "5.4.0"
rand = "0.8"
bytes = "1.4"
uuid = { version = "1.3", features = ["v4", "serde"] }
async-trait = "0.1"
chrono = { version = "0.4", features = ["serde"] }
hashbrown = "0.14"
prometheus = "0.13"
once_cell = "1.18.0"
rand_distr = "0.4"
sha2 = "0.10.7"  # Added SHA-2 cryptographic hash functions
<<<<<<< HEAD
wide = "0.7"
=======
warp = "0.3"
>>>>>>> 436f8b71

# Holochain dependencies
hdk = "0.1.0"
holo_hash = "0.1.0"
holochain_zome_types = "0.1.0"
holochain = { version = "0.1.0", optional = true }
petgraph = "0.6.3"
nalgebra = "0.32.2"
opentelemetry = "0.19.0"
opentelemetry-otlp = "0.12.0"
warp = "0.3"

[dev-dependencies]
criterion = "0.4"
tokio-test = "0.4"
proptest = "1.1"
rand = "0.8"
rand_chacha = "0.3"

[features]
default = []
formal_verification = []
holochain_conductor = ["holochain"]

[[bench]]
name = "vector_operations"
harness = false<|MERGE_RESOLUTION|>--- conflicted
+++ resolved
@@ -3,9 +3,9 @@
 version = "0.1.0"
 edition = "2021"
 description = "Amazon Rose Forest distributed vector database"
-authors = ["Your Name <your.email@example.com>"]
+authors = ["Anthony Garrett <kalisam@gmail.com>"]
 license = "MIT"
-repository = "https://github.com/yourusername/amazon-rose-forest"
+repository = "https://github.com/kalisam/amazon_rose_forest_01"
 
 [dependencies]
 tokio = { version = "1.28.0", features = ["full"] }
@@ -27,11 +27,9 @@
 once_cell = "1.18.0"
 rand_distr = "0.4"
 sha2 = "0.10.7"  # Added SHA-2 cryptographic hash functions
-<<<<<<< HEAD
 wide = "0.7"
-=======
 warp = "0.3"
->>>>>>> 436f8b71
+ main
 
 # Holochain dependencies
 hdk = "0.1.0"
