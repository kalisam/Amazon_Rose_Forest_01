[package]
name = "amazon-rose-forest"
version = "0.1.0"
edition = "2021"
description = "Amazon Rose Forest distributed vector database"
authors = ["Anthony Garrett <kalisam@gmail.com>"]
license = "MIT"
repository = "https://github.com/kalisam/amazon_rose_forest_01"

[dependencies]
tokio = { version = "1.28.0", features = ["full"] }
serde = { version = "1.0", features = ["derive"] }
serde_json = "1.0"
thiserror = "1.0"
anyhow = "1.0"
tracing = "0.1"
tracing-subscriber = "0.3"
futures = "0.3"
dashmap = "5.4.0"
rand = "0.8"
bytes = "1.4"
uuid = { version = "1.3", features = ["v4", "serde"] }
async-trait = "0.1"
chrono = { version = "0.4", features = ["serde"] }
hashbrown = "0.14"
prometheus = "0.13"
once_cell = "1.18.0"
rand_distr = "0.4"
sha2 = "0.10.7"  # Added SHA-2 cryptographic hash functions
sha3 = { version = "0.10", optional = true }
blake3 = { version = "1", optional = true }
serde_bytes = "0.11"
wide = "0.7"
warp = "0.3"
<<<<<<< HEAD
bulletproofs = "4.0.0"
ad4m-client = "0.10.1-release-candidate-3"
=======
sysinfo = "0.28"
>>>>>>> f4855962

# Holochain dependencies
hdk = "0.1.0"
holo_hash = "0.1.0"
holochain_zome_types = "0.1.0"
holochain = { version = "0.1.0", optional = true }
petgraph = "0.6.3"
nalgebra = "0.32.2"
opentelemetry = "0.19.0"
opentelemetry-otlp = "0.12.0"

[dev-dependencies]
criterion = "0.4"
tokio-test = "0.4"
proptest = "1.1"
rand = "0.8"
rand_chacha = "0.3"

[features]
default = ["sha2"]
formal_verification = []
holochain_conductor = ["holochain"]
sha2 = []
sha3 = ["dep:sha3"]
blake3 = ["dep:blake3"]

[[bench]]
name = "vector_operations"
harness = false<|MERGE_RESOLUTION|>--- conflicted
+++ resolved
@@ -32,12 +32,10 @@
 serde_bytes = "0.11"
 wide = "0.7"
 warp = "0.3"
-<<<<<<< HEAD
 bulletproofs = "4.0.0"
 ad4m-client = "0.10.1-release-candidate-3"
-=======
 sysinfo = "0.28"
->>>>>>> f4855962
+
 
 # Holochain dependencies
 hdk = "0.1.0"
